# -*- coding: utf-8 -*-
import os
import sys

# Temporary import befgore Rassine is made into a package
sys.path.insert(0, os.path.abspath('..'))
__version__ = "unknown version"

# from pkg_resources import DistributionNotFound, get_distribution
#
# try:
#     __version__ = get_distribution("emcee").version
# except DistributionNotFound:
#     __version__ = "unknown version"


# General stuff
extensions = [
    'sphinxcontrib.bibtex',
    "sphinx.ext.autodoc",
    "sphinx.ext.napoleon",
    "sphinx_autodoc_typehints",
#    "sphinx.ext.autosummary",
    "sphinx.ext.intersphinx",
    "sphinx.ext.mathjax",
    "myst_nb",
<<<<<<< HEAD
    'sphinxarg.ext', # to document command line arguments
=======
    "sphinxnotes.strike", # TODO: temp use while we work on the website
>>>>>>> 3ce3d16e
]

#autosummary_generate = True
#autosummary_imported_members = True

source_suffix = ".rst"
master_doc = "index"

# myst_nb
myst_enable_extensions = ["dollarmath", "colon_fence"]

# sphinxcontrib.bibtex
bibtex_bibfiles = ['refs.bib']

project = "l1 periodogram"
copyright = "2019-2022, Michael Cretignier, Xavier Dumusque, Denis Rosset & contributors" # TODO: are the credits correct?
version = __version__
release = __version__
exclude_patterns = ["_build"]

# HTML theme
html_theme = "sphinx_book_theme"
html_copy_source = True
html_show_sourcelink = True
html_sourcelink_suffix = ""
html_title = "RASSINE"
html_favicon = "_static/favicon.png"
html_static_path = ["_static"]
html_theme_options = {
    "path_to_docs": "docs",
    "repository_url": "https://github.com/denisrosset/rassine", # TODO: move to collaboration
    "repository_branch": "main",
    "use_edit_page_button": True,
    "use_issues_button": True,
    "use_repository_button": True,
    "use_download_button": True,
}
jupyter_execute_notebooks = "off"
execution_timeout = -1
html_extra_path = ["robots.txt"]<|MERGE_RESOLUTION|>--- conflicted
+++ resolved
@@ -24,11 +24,8 @@
     "sphinx.ext.intersphinx",
     "sphinx.ext.mathjax",
     "myst_nb",
-<<<<<<< HEAD
     'sphinxarg.ext', # to document command line arguments
-=======
     "sphinxnotes.strike", # TODO: temp use while we work on the website
->>>>>>> 3ce3d16e
 ]
 
 #autosummary_generate = True
