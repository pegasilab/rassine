--- conflicted
+++ resolved
@@ -6,13 +6,9 @@
   build-test:
     runs-on: ubuntu-latest
     steps:
-<<<<<<< HEAD
       - uses: actions/checkout@v3         # checkout the repo
-=======
-      - uses: actions/checkout@v2         # checkout the repo
         with:
           fetch-depth: 0 # checkout all previous commits so we get the tags
->>>>>>> 9f5f6bd7
 
       # Install dependencies
       - name: Set up Python 3.8
